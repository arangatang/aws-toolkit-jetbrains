--- conflicted
+++ resolved
@@ -22,11 +22,7 @@
 mockitoKotlin = "5.2.1"
 mockk = "1.13.10"
 node-gradle = "7.0.1"
-<<<<<<< HEAD
-telemetryGenerator = "1.0.202"
-=======
 telemetryGenerator = "1.0.205"
->>>>>>> 1804a248
 testLogger = "4.0.0"
 testRetry = "1.5.2"
 # test-only; platform provides slf4j transitively at runtime. <233, 1.7.36; >=233, 2.0.9
