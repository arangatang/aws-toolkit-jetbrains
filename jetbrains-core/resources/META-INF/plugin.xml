--- conflicted
+++ resolved
@@ -378,18 +378,18 @@
                     class="software.aws.toolkits.jetbrains.services.cloudformation.actions.DeleteStackAction"/>
         </group>
 
-<<<<<<< HEAD
+
         <group id="aws.toolkit.explorer.dynamic.resource" popup="true" compact="false">
             <action id="dynamic.resource.create" class="software.aws.toolkits.jetbrains.services.dynamic.explorer.actions.DynamicResourceCreateResourceAction"/>
         </group>
         
         <group id="aws.toolkit.explorer.dynamic.mutate.resource.file" class="software.aws.toolkits.jetbrains.services.dynamic.actions.MutateResourceModelFloatingToolbarActionGroup">
             <action id="dynamic.resource.create.floating.action" class="software.aws.toolkits.jetbrains.services.dynamic.actions.CreateResourceFloatingToolbarAction"/>
-=======
+        </group>
+
         <group id="aws.toolkit.explorer.dynamic.additional.resources" popup="true" compact="false">
             <action id="dynamic.add.resources"
                     class="software.aws.toolkits.jetbrains.services.dynamic.explorer.actions.DynamicResourceAddResourcesToExplorerAction"/>
->>>>>>> 39ae62ce
         </group>
 
         <group id="aws.toolkit.explorer.dynamic" popup="true" compact="false">
