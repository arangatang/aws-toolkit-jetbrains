--- conflicted
+++ resolved
@@ -82,21 +82,15 @@
 
         String autoDetectPath = new SamExecutableDetector().find();
         JBTextField samExecutableTextField = new JBTextField();
-<<<<<<< HEAD
-        if(autoDetectPath != null) {
-            samExecutableTextField.getEmptyText()
-                    .setText(message("aws.settings.sam.auto_detect", autoDetectPath));
-=======
         if (autoDetectPath != null) {
             samExecutableTextField.getEmptyText().setText(message("aws.settings.auto_detect", autoDetectPath));
->>>>>>> 7bc9d7b4
         }
         samExecutablePath = new TextFieldWithBrowseButton(samExecutableTextField);
         samExecutablePath.addBrowseFolderListener(
-                message("aws.settings.sam.find.title"),
-                message("aws.settings.sam.find.description"),
-                project,
-                FileChooserDescriptorFactory.createSingleLocalFileDescriptor()
+            message("aws.settings.sam.find.title"),
+            message("aws.settings.sam.find.description"),
+            project,
+            FileChooserDescriptorFactory.createSingleLocalFileDescriptor()
         );
 
         cloudDebugHelp = createHelpLink(CLOUDDEBUG);
