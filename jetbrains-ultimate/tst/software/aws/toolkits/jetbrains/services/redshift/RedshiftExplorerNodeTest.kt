// Copyright 2020 Amazon.com, Inc. or its affiliates. All Rights Reserved.
// SPDX-License-Identifier: Apache-2.0

package software.aws.toolkits.jetbrains.services.redshift

import com.intellij.testFramework.ProjectRule
import org.assertj.core.api.Assertions.assertThat
import org.junit.Rule
import org.junit.Test
import software.amazon.awssdk.services.redshift.model.Cluster
import software.aws.toolkits.core.utils.RuleUtils
import software.aws.toolkits.jetbrains.core.MockResourceCacheRule
import software.aws.toolkits.jetbrains.core.explorer.nodes.AwsExplorerEmptyNode
import software.aws.toolkits.jetbrains.core.explorer.nodes.AwsExplorerErrorNode
import software.aws.toolkits.jetbrains.core.explorer.nodes.AwsExplorerNode
import software.aws.toolkits.jetbrains.core.explorer.nodes.RedshiftExplorerRootNode
import java.util.concurrent.CompletableFuture

class RedshiftExplorerNodeTest {
    @JvmField
    @Rule
    val projectRule = ProjectRule()

    @JvmField
    @Rule
    val resourceCache = MockResourceCacheRule()

    @Test
    fun `Redshift resources are listed`() {
        val name = RuleUtils.randomName()
        resourceCache.addEntry(
            projectRule.project,
            RedshiftResources.LIST_CLUSTERS,
            listOf(Cluster.builder().clusterIdentifier(name).build())
        )
        val serviceRootNode = sut.buildServiceRootNode(projectRule.project)
<<<<<<< HEAD
        assertThat(serviceRootNode.children).singleElement().matches {
            it.displayName() == name
=======
        assertThat(serviceRootNode.children).hasOnlyOneElementSatisfying {
            it is AwsExplorerNode && it.displayName() == name
>>>>>>> 237069be
        }
    }

    @Test
    fun `No resources makes empty node`() {
        resourceCache.addEntry(projectRule.project, RedshiftResources.LIST_CLUSTERS, listOf())
        val serviceRootNode = sut.buildServiceRootNode(projectRule.project)
        assertThat(serviceRootNode.children).singleElement().isInstanceOf(AwsExplorerEmptyNode::class.java)
    }

    @Test
    fun `Exception thrown makes error node`() {
        resourceCache.addEntry(projectRule.project, RedshiftResources.LIST_CLUSTERS, CompletableFuture.failedFuture(RuntimeException("Simulated error")))
        val serviceRootNode = sut.buildServiceRootNode(projectRule.project)
        assertThat(serviceRootNode.children).singleElement().isInstanceOf(AwsExplorerErrorNode::class.java)
    }

    private companion object {
        val sut = RedshiftExplorerRootNode()
    }
}<|MERGE_RESOLUTION|>--- conflicted
+++ resolved
@@ -34,13 +34,8 @@
             listOf(Cluster.builder().clusterIdentifier(name).build())
         )
         val serviceRootNode = sut.buildServiceRootNode(projectRule.project)
-<<<<<<< HEAD
         assertThat(serviceRootNode.children).singleElement().matches {
-            it.displayName() == name
-=======
-        assertThat(serviceRootNode.children).hasOnlyOneElementSatisfying {
             it is AwsExplorerNode && it.displayName() == name
->>>>>>> 237069be
         }
     }
 
