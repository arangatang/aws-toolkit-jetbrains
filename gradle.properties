--- conflicted
+++ resolved
@@ -1,8 +1,5 @@
 # Copyright 2019 Amazon.com, Inc. or its affiliates. All Rights Reserved.
 # SPDX-License-Identifier: Apache-2.0
-<<<<<<< HEAD
-toolkitVersion=1.0
-=======
 
 # Toolkit Version
 toolkitVersion=1.1-SNAPSHOT
@@ -14,7 +11,6 @@
 publishChannel=
 
 # Common dependencies
->>>>>>> 17f7fa68
 ideaVersion=2018.3
 javaVersion=1.8
 kotlinVersion=1.3.10
