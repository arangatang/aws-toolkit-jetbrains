--- conflicted
+++ resolved
@@ -6,9 +6,6 @@
 sealed class DownloadFailureReason {
     object SSL_HANDSHAKE_ERROR : DownloadFailureReason()
     object PROXY_WILDCARD_ERROR : DownloadFailureReason()
-<<<<<<< HEAD
     object CREDENTIALS_EXPIRED : DownloadFailureReason()
-=======
     data class OTHER(val errorMessage: String) : DownloadFailureReason()
->>>>>>> c886ba88
 }