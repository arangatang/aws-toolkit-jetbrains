--- conflicted
+++ resolved
@@ -347,34 +347,18 @@
                     handleCodeTransformResult(result)
                 }
             }
-<<<<<<< HEAD
             CodeTransformCommand.TransformStopped -> handleCodeTransformStoppedByUser()
             CodeTransformCommand.TransformResuming -> handleCodeTransformJobResume()
             CodeTransformCommand.StartHil -> handleHil()
             CodeTransformCommand.AuthRestored -> handleAuthRestored()
             CodeTransformCommand.ReauthStarted -> handleReauthStarted(activeTabId)
             CodeTransformCommand.CheckAuth -> handleCheckAuth(activeTabId)
-            else -> processTransformQuickAction(IncomingCodeTransformMessage.Transform(tabId = activeTabId))
-=======
-            CodeTransformCommand.TransformStopped -> {
-                handleCodeTransformStoppedByUser()
-            }
-            CodeTransformCommand.TransformResuming -> {
-                handleCodeTransformJobResume()
-            }
-            CodeTransformCommand.StartHil -> {
-                handleHil()
-            }
             CodeTransformCommand.DownloadFailed -> {
                 val result = message.downloadFailure
                 if (result != null) {
                     handleDownloadFailed(message.downloadFailure)
                 }
             }
-            else -> {
-                processTransformQuickAction(IncomingCodeTransformMessage.Transform(tabId = activeTabId))
-            }
->>>>>>> c886ba88
         }
     }
 
@@ -530,7 +514,8 @@
     }
 
     private suspend fun handleDownloadFailed(failureReason: DownloadFailureReason) {
-        codeTransformChatHelper.addNewMessage(buildDownloadFailureChatContent(failureReason))
+        val message = buildDownloadFailureChatContent(failureReason) ?: return
+        codeTransformChatHelper.addNewMessage(message)
         codeTransformChatHelper.addNewMessage(buildStartNewTransformFollowup())
     }
 
