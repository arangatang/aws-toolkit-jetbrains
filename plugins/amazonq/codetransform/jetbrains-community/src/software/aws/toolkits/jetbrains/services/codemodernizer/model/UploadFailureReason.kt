--- conflicted
+++ resolved
@@ -7,10 +7,7 @@
     data class HTTP_ERROR(val statusCode: Int) : UploadFailureReason()
     object PRESIGNED_URL_EXPIRED : UploadFailureReason()
     object CONNECTION_REFUSED : UploadFailureReason()
-<<<<<<< HEAD
     object CREDENTIALS_EXPIRED : UploadFailureReason()
-=======
     object SSL_HANDSHAKE_ERROR : UploadFailureReason()
->>>>>>> c886ba88
     data class OTHER(val errorMessage: String) : UploadFailureReason()
 }