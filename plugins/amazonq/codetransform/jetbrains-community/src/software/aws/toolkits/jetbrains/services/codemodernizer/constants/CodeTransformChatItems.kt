--- conflicted
+++ resolved
@@ -457,42 +457,40 @@
     ),
 )
 
-<<<<<<< HEAD
 fun buildDownloadFailureChatContent(downloadFailureReason: DownloadFailureReason): CodeTransformChatMessageContent? {
-    val reason = when (downloadFailureReason) {
-        is DownloadFailureReason.SSL_HANDSHAKE_ERROR -> message("codemodernizer.chat.message.download_failed_ssl")
-        is DownloadFailureReason.PROXY_WILDCARD_ERROR -> message("codemodernizer.chat.message.download_failed_wildcard")
-        is DownloadFailureReason.OTHER -> message("codemodernizer.chat.message.download_failed_other", downloadFailureReason.errorMessage)
+    val artifactText = getDownloadedArtifactTextFromType(downloadFailureReason.artifactType)
+    val message = when (downloadFailureReason) {
+        is DownloadFailureReason.SSL_HANDSHAKE_ERROR -> message(
+            "codemodernizer.chat.message.download_failed_ssl",
+            artifactText
+        )
+
+        is DownloadFailureReason.PROXY_WILDCARD_ERROR -> message(
+            "codemodernizer.chat.message.download_failed_wildcard",
+            artifactText
+        )
+
+        is DownloadFailureReason.OTHER -> message(
+            "codemodernizer.chat.message.download_failed_other",
+            artifactText,
+            downloadFailureReason.errorMessage
+        )
         is DownloadFailureReason.CREDENTIALS_EXPIRED -> return null // credential expiry resets chat, no point emitting a message
-=======
-fun buildDownloadFailureChatContent(reason: DownloadFailureReason): CodeTransformChatMessageContent {
-    val message = when (reason) {
-        is DownloadFailureReason.SSL_HANDSHAKE_ERROR -> {
-            message("codemodernizer.chat.message.download_failed_ssl", getDownloadedArtifactTextFromType(reason.artifactType))
-        }
-        is DownloadFailureReason.PROXY_WILDCARD_ERROR -> {
-            message("codemodernizer.chat.message.download_failed_wildcard", getDownloadedArtifactTextFromType(reason.artifactType))
-        }
         is DownloadFailureReason.INVALID_ARTIFACT -> {
-            if (reason.artifactType == TransformationDownloadArtifactType.CLIENT_INSTRUCTIONS) {
+            if (downloadFailureReason.artifactType == TransformationDownloadArtifactType.CLIENT_INSTRUCTIONS) {
                 message("codemodernizer.chat.message.download_failed_client_instructions_expired")
             } else {
-                message("codemodernizer.chat.message.download_failed_invalid_artifact", getDownloadedArtifactTextFromType(reason.artifactType))
+                message("codemodernizer.chat.message.download_failed_invalid_artifact", artifactText)
             }
         }
-        is DownloadFailureReason.OTHER -> {
-            message("codemodernizer.chat.message.download_failed_other", getDownloadedArtifactTextFromType(reason.artifactType), reason.errorMessage)
-        }
->>>>>>> 67594559
     }
 
     // DownloadFailureReason.OTHER might be retryable, so including buttons to allow retry.
     return CodeTransformChatMessageContent(
         type = CodeTransformChatMessageType.FinalizedAnswer,
         message = message,
-        buttons = if (
-            (reason is DownloadFailureReason.SSL_HANDSHAKE_ERROR && reason.artifactType == TransformationDownloadArtifactType.CLIENT_INSTRUCTIONS) ||
-            (reason is DownloadFailureReason.OTHER && reason.artifactType == TransformationDownloadArtifactType.CLIENT_INSTRUCTIONS)
+        buttons = if (downloadFailureReason.artifactType == TransformationDownloadArtifactType.CLIENT_INSTRUCTIONS &&
+            (downloadFailureReason is DownloadFailureReason.OTHER || downloadFailureReason is DownloadFailureReason.SSL_HANDSHAKE_ERROR)
         ) {
             listOf(viewDiffButton, viewSummaryButton)
         } else {
