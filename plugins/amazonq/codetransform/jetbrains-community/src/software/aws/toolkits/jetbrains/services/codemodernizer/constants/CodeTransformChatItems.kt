--- conflicted
+++ resolved
@@ -240,29 +240,12 @@
 
 fun buildZipUploadFailedChatMessage(failureReason: UploadFailureReason): String {
     val resultMessage = when (failureReason) {
-<<<<<<< HEAD
         is UploadFailureReason.PRESIGNED_URL_EXPIRED -> message("codemodernizer.chat.message.upload_failed_url_expired")
         is UploadFailureReason.HTTP_ERROR -> message("codemodernizer.chat.message.upload_failed_http_error", failureReason.statusCode)
         is UploadFailureReason.CONNECTION_REFUSED -> message("codemodernizer.chat.message.upload_failed_connection_refused")
         is UploadFailureReason.OTHER -> message("codemodernizer.chat.message.upload_failed_other", failureReason.errorMessage)
         is UploadFailureReason.CREDENTIALS_EXPIRED -> message("q.connection.expired")
-=======
-        is UploadFailureReason.PRESIGNED_URL_EXPIRED -> {
-            message("codemodernizer.chat.message.upload_failed_url_expired")
-        }
-        is UploadFailureReason.HTTP_ERROR -> {
-            message("codemodernizer.chat.message.upload_failed_http_error", failureReason.statusCode)
-        }
-        is UploadFailureReason.CONNECTION_REFUSED -> {
-            message("codemodernizer.chat.message.upload_failed_connection_refused")
-        }
-        is UploadFailureReason.SSL_HANDSHAKE_ERROR -> {
-            message("codemodernizer.chat.message.upload_failed_ssl_error")
-        }
-        is UploadFailureReason.OTHER -> {
-            message("codemodernizer.chat.message.upload_failed_other", failureReason.errorMessage)
-        }
->>>>>>> c886ba88
+        is UploadFailureReason.SSL_HANDSHAKE_ERROR -> message("codemodernizer.chat.message.upload_failed_ssl_error")
     }
     return resultMessage
 }
@@ -458,17 +441,12 @@
     ),
 )
 
-fun buildDownloadFailureChatContent(downloadFailureReason: DownloadFailureReason): CodeTransformChatMessageContent {
+fun buildDownloadFailureChatContent(downloadFailureReason: DownloadFailureReason): CodeTransformChatMessageContent? {
     val reason = when (downloadFailureReason) {
-        is DownloadFailureReason.SSL_HANDSHAKE_ERROR -> {
-            message("codemodernizer.chat.message.download_failed_ssl")
-        }
-        is DownloadFailureReason.PROXY_WILDCARD_ERROR -> {
-            message("codemodernizer.chat.message.download_failed_wildcard")
-        }
-        is DownloadFailureReason.OTHER -> {
-            message("codemodernizer.chat.message.download_failed_other", downloadFailureReason.errorMessage)
-        }
+        is DownloadFailureReason.SSL_HANDSHAKE_ERROR -> message("codemodernizer.chat.message.download_failed_ssl")
+        is DownloadFailureReason.PROXY_WILDCARD_ERROR -> message("codemodernizer.chat.message.download_failed_wildcard")
+        is DownloadFailureReason.OTHER -> message("codemodernizer.chat.message.download_failed_other", downloadFailureReason.errorMessage)
+        is DownloadFailureReason.CREDENTIALS_EXPIRED -> return null // credential expiry resets chat, no point emitting a message
     }
 
     // DownloadFailureReason.OTHER might be retryable, so including buttons to allow retry.
