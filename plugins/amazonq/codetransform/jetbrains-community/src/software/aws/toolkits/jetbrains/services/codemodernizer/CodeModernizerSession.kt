--- conflicted
+++ resolved
@@ -18,11 +18,8 @@
 import software.amazon.awssdk.services.codewhispererruntime.model.TransformationProgressUpdateStatus
 import software.amazon.awssdk.services.codewhispererruntime.model.TransformationStatus
 import software.amazon.awssdk.services.codewhispererruntime.model.TransformationUserActionStatus
-<<<<<<< HEAD
+import software.amazon.awssdk.services.codewhispererstreaming.model.TransformationDownloadArtifactType
 import software.amazon.awssdk.services.ssooidc.model.SsoOidcException
-=======
-import software.amazon.awssdk.services.codewhispererstreaming.model.TransformationDownloadArtifactType
->>>>>>> 67594559
 import software.aws.toolkits.core.utils.error
 import software.aws.toolkits.core.utils.exists
 import software.aws.toolkits.core.utils.getLogger
@@ -35,6 +32,7 @@
 import software.aws.toolkits.jetbrains.services.codemodernizer.model.CodeModernizerSessionContext
 import software.aws.toolkits.jetbrains.services.codemodernizer.model.CodeModernizerStartJobResult
 import software.aws.toolkits.jetbrains.services.codemodernizer.model.CodeTransformHilDownloadArtifact
+import software.aws.toolkits.jetbrains.services.codemodernizer.model.DownloadArtifactResult
 import software.aws.toolkits.jetbrains.services.codemodernizer.model.JobId
 import software.aws.toolkits.jetbrains.services.codemodernizer.model.MavenCopyCommandsResult
 import software.aws.toolkits.jetbrains.services.codemodernizer.model.MavenDependencyReportCommandsResult
@@ -502,7 +500,7 @@
                         // This is a short term solution to check if build log is available by attempting to download it.
                         // In the long term, we should check if build log is available from transformation metadata.
                         val downloadArtifactResult = artifactHandler.downloadArtifact(jobId, TransformationDownloadArtifactType.LOGS, true)
-                        if (downloadArtifactResult.artifact != null) {
+                        if (downloadArtifactResult is DownloadArtifactResult.Success) {
                             val failureReason = result.jobDetails?.reason() ?: message("codemodernizer.notification.warn.maven_failed.content")
                             return CodeModernizerJobCompletedResult.JobFailedInitialBuild(jobId, failureReason, true)
                         } else {
