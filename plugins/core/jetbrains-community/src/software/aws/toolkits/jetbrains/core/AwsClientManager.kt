--- conflicted
+++ resolved
@@ -93,14 +93,10 @@
             return "$pluginName/$pluginVersion $platformName/$platformVersion ClientId/${AwsSettings.getInstance().clientId}"
         }
 
-<<<<<<< HEAD
-        val CUSTOMIZER_EP = ExtensionPointName<ToolkitClientCustomizer>("aws.toolkit.core.sdk.clientCustomizer")
-=======
         private val platformName = tryOrNull { ApplicationNamesInfo.getInstance().fullProductNameWithEdition.replace(' ', '-') }
         private val platformVersion = tryOrNull { ApplicationInfoEx.getInstanceEx().fullVersion.replace(' ', '-') }
 
-        val CUSTOMIZER_EP = ExtensionPointName<ToolkitClientCustomizer>("aws.toolkit.sdk.clientCustomizer")
->>>>>>> 1804a248
+        val CUSTOMIZER_EP = ExtensionPointName<ToolkitClientCustomizer>("aws.toolkit.core.sdk.clientCustomizer")
     }
 }
 
